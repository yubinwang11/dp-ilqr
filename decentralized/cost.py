#!/usr/bin/env python

"""Implements various cost structures in the LQ Game"""

import abc

import matplotlib.pyplot as plt
from matplotlib.colors import LogNorm, NoNorm
import numpy as np
from scipy.optimize import approx_fprime
from scipy.linalg import block_diag

from .util import Point


<<<<<<< HEAD
EPS = np.finfo(float).eps

=======
>>>>>>> 19868f2d
# Indicies corresponding to the positional outputs of _quadraticize_distance
IX = 0
IY = 1


class Cost(abc.ABC):
    """
    Abstract base class for cost objects.
    """
    
    @abc.abstractmethod
    def __call__(self, *args):
        """Returns the cost evaluated at the given state and control."""
        pass
    
    def quadraticize(self, x, u, _=None):
        """Compute the jacobians and the hessians around the current control and state."""
        
        nx = x.shape[0]
        nu = u.shape[0]
        
        L_x = np.zeros((nx))
        L_u = np.zeros((nu))
        L_xx = np.zeros((nx, nx))
        L_uu = np.zeros((nu, nu))
        L_ux = np.zeros((nu, nx))
        
        return L_x, L_u, L_xx, L_uu, L_ux
    
    def plot(self, *args, **kwargs):
        """Visualize this cost object on plt.gca()."""
        pass
    

class NumericalDiffCost(Cost):

    """Finite difference approximated Instantaneous Cost.
    NOTE: The terminal cost needs to at most be a function of x and i, whereas
          the non-terminal cost can be a function of x, u and i.
    """
    
    def __init__(self, *args, **kwargs):
        self._jac_eps = np.sqrt(np.finfo(float).eps)
        self._hess_eps = np.sqrt(self._jac_eps)
        super().__init__(*args, **kwargs)
        
    def quadraticize(self, x, u, terminal=False):
        nx = x.shape[0]
        nu = u.shape[0]
        
<<<<<<< HEAD
        L_x = approx_fprime(x, lambda x: self.__call__(x, u, terminal), EPS)
       
        
        L_u = approx_fprime(u, lambda u: self.__call__(x, u, terminal), EPS)
=======
        def Lx(x, u):
            return approx_fprime(x, lambda x: self.__call__(x, u, terminal), self._jac_eps)
>>>>>>> 19868f2d
        
        def Lu(x, u):
            return approx_fprime(u, lambda u: self.__call__(x, u, terminal), self._jac_eps)
        
<<<<<<< HEAD
        def Lx(x,u):
            
            return approx_fprime(x, lambda x: self.__call__(x, u ,terminal), EPS)
        
        
        L_xx = np.vstack([approx_fprime(x, lambda x: Lx(x,u)[i],EPS) for i in range(nx)]) 
        
        
        
        print(L_xx)
       

        
        
        L_uu = np.vstack([
            
            approx_fprime(u, lambda u: L_u[i], EPS) for i in range(nu)
            
=======
        L_xx = np.vstack([
            approx_fprime(x, lambda x: Lx(x, u)[i], self._hess_eps) for i in range(nx)
        ]) 
        
        L_uu = np.vstack([
            approx_fprime(u, lambda u: Lu(x, u)[i], self._hess_eps) for i in range(nu)
>>>>>>> 19868f2d
        ])
        
        L_ux = np.vstack([
<<<<<<< HEAD
            
            approx_fprime(x, lambda x: L_u[i], EPS) for i in range(nx)
            
        ])
        
        return L_x,L_u,L_xx,L_uu,L_ux
=======
            approx_fprime(x, lambda x: Lu(x, u)[i], self._hess_eps) for i in range(nu)
        ])
        
        return Lx(x, u), Lu(x, u), L_xx, L_uu, L_ux
>>>>>>> 19868f2d
        
        
class ReferenceCost(Cost):
    """
    The cost of a state and control from some reference trajectory.
    """
    
    def __init__(self, xf, Q, R, Qf=None, weight=1.0):
        self.xf = xf.astype(float)
        self.Q = Q.astype(float)
        self.R = R.astype(float)
        self.weight = weight
        
        if Qf is None:
            Qf = np.eye(Q.shape[0])
        self.Qf = Qf.astype(float)
               
        self.Q_plus_QT = self.Q + self.Q.T
        self.R_plus_RT = self.R + self.R.T
        
    def __call__(self, x, u, terminal=False):
        if not terminal:
            return (x - self.xf).T @ self.Q @ (x - self.xf) + u.T @ self.R @ u
        return (x - self.xf).T @ self.Qf @ (x - self.xf)
        
    def quadraticize(self, x, u, terminal=False):
        nx = x.shape[0]
        nu = u.shape[0]
        
        L_x = (x - self.xf).T @ self.Q_plus_QT
        L_u = u.T @ self.R_plus_RT
        L_xx = self.Q_plus_QT
        L_uu = self.R_plus_RT
        L_ux = np.zeros((nu, nx))
        
        if terminal:
            L_x = (x - self.xf).T @ (self.Qf + self.Qf.T)
            L_xx = self.Qf + self.Qf.T
            L_u = np.zeros((nu))
            L_uu = np.zeros((nu, nu))
        
        return L_x, L_u, L_xx, L_uu, L_ux
    
    def plot(self):
        ax = plt.gca()
        if "1D" in ax.get_title():
            ax.axhline(self.xf[0], c='r', label='$x_f$: ' + str(self.xf))
            return
        ax.scatter(self.xf[0], self.xf[1], 80, 'r', 'x', label='$x_{goal}$')


class ObstacleCost(Cost):
    """
    The cost of an operating point from a stationary obstacle.
    """
    
    def __init__(self, position_inds, point, radius, weight=1.0):
        self.ix, self.iy = position_inds
        self.point = point
        self.radius = radius
        self.weight = weight
    
    def __call__(self, x, _, __=None):
        distance = np.sqrt((x[self.ix] - self.point.x)**2 + (x[self.iy] - self.point.y)**2)
        return min(0.0, distance - self.radius)**2
    
    def state_point(self, x):
        """Reformat the position within a state into a Point object."""
        return Point(x[self.ix], x[self.iy])
    
    def quadraticize(self, x, u, _=None):
        nx = x.shape[0]
        nu = u.shape[0]
        
        L_x = np.zeros((nx))
        L_u = np.zeros((nu))
        L_xx = np.zeros((nx, nx))
        L_uu = np.zeros((nu, nu))
        L_ux = np.zeros((nu, nx))
        
        # Compute jacobians and hessians as 2x1 and 2x2 as a function of the positions,
        # then reformat by adding zeros to match the state dimensions.
        L_x_obs, L_xx_obs = \
            _quadraticize_distance(self.state_point(x), self.point, self.radius)
        
        L_x[self.ix] = L_x_obs[IX]
        L_x[self.iy] = L_x_obs[IY]
        L_xx[self.ix,self.ix] = L_xx_obs[IX,IX]
        L_xx[self.iy,self.iy] = L_xx_obs[IY,IY]
        L_xx[self.ix,self.iy] = L_xx[self.iy,self.ix] = L_xx_obs[IX,IY]
        
        return L_x, L_u, L_xx, L_uu, L_ux
    
    def plot(self):
        circle = plt.Circle(
            (self.point.x, self.point.y), self.radius, 
            color='k', fill=False, alpha=0.75, ls='--', lw=2
        )
        plt.gca().add_artist(circle)
        
        
class CouplingCost(Cost):
    
    """
    Models the couplings between different agents in the MultiDynamicalModel sense, i.e.
    how should we penalize two agents in the aggregate state for their relative distance?
    
    NOTE: This logic assumes that interactions between agents are symmetric, such that we
    can add jacobians & hessians equally in both directions.
    """
    
    def __init__(self, pos_inds, radius, weight=1.0):
        self.pos_inds = pos_inds
        self.radius = radius
        self.n_agents = len(pos_inds)
        self.weight = weight
    
    def __call__(self, x):
        total_cost = 0.0
        for i in range(self.n_agents):
            for j in range(i+1, self.n_agents):
                distance = np.linalg.norm(
                    x[..., self.pos_inds[i]] - x[..., self.pos_inds[j]])
                total_cost += min(0.0, distance - self.radius)**2
        return total_cost
    
    def quadraticize(self, x):
        nx = x.shape[0]
        L_x = np.zeros((nx))
        L_xx = np.zeros((nx, nx))
        
        for i in range(self.n_agents):            
            for j in range(i+1, self.n_agents):
                L_xi = np.zeros((nx))
                L_xxi = np.zeros((nx, nx))
                
                L_x_pair, L_xx_pair = _quadraticize_distance(
                    Point(*x[..., self.pos_inds[i]]), 
                    Point(*x[..., self.pos_inds[j]]), 
                    self.radius
                )
                
                ix, iy = self.pos_inds[i]
                jx, jy = self.pos_inds[j]
                
                L_xi[ix] = L_xi[jx] = L_x_pair[IX]
                L_xi[iy] = L_xi[jy] = L_x_pair[IY]
                L_xxi[ix,ix] = L_xxi[jx,jx] = L_xx_pair[IX,IX]
                L_xxi[iy,iy] = L_xxi[jy,jy] = L_xx_pair[IY,IY]
                L_xxi[ix,iy] = L_xxi[iy,ix] = L_xxi[jx,jy] = L_xxi[jy,jx] = L_xx_pair[IX,IY]
                
                L_x += L_xi
                L_xx += L_xxi
                
        return L_x, L_xx
                

class AgentCost(Cost):
    """
    Collects a reference and obstacle costs for one agent in the game.
    """
    
    def __init__(self, costs):
        assert all(isinstance(cost, ReferenceCost) 
                or isinstance(cost, ObstacleCost) for cost in costs)
        self.costs = costs
        
    def __call__(self, x, u, terminal=False):
        full_cost = 0.0
        for cost in self.costs:
            full_cost += cost.weight * cost(x, u, terminal)
        return full_cost
    
    def quadraticize(self, x, u, terminal=False):
        nx = x.shape[0]
        nu = u.shape[0]
        
        L_x = np.zeros((nx))
        L_u = np.zeros((nu))
        L_xx = np.zeros((nx, nx))
        L_uu = np.zeros((nu, nu))
        L_ux = np.zeros((nu, nx))
        
        for cost in self.costs:
            L_xi, L_ui, L_xxi, L_uui, L_uxi = cost.quadraticize(x, u, terminal)
            L_x += cost.weight * L_xi
            L_u += cost.weight * L_ui
            L_xx += cost.weight * L_xxi
            L_uu += cost.weight * L_uui
            L_ux += cost.weight * L_uxi
        
        return L_x, L_u, L_xx, L_uu, L_ux
    
    def plot(self):
        """Call the children cost.plot functions"""
        for cost in self.costs:
            cost.plot()
        

class GameCost(Cost):
    """
    Collects the costs for multiple agents as well as coupling costs between the agents.
    """
    
    def __init__(self, 
                 agent_costs, 
                 coupling_costs, 
                 x_dims, 
                 u_dims):
        # NOTE: we assume that agent_costs are passed in the same order as their respective 
        # dynamics in the MultiDynamicalModel
        
        self.agent_costs = agent_costs
        self.coupling_costs = coupling_costs
        # TODO: only store these in one place.
        self.x_dims = x_dims
        self.u_dims = u_dims
        
    def __call__(self, x, u, terminal=False):
        x_split = np.split(x, np.cumsum(self.x_dims[:-1]))
        u_split = np.split(u, np.cumsum(self.u_dims[:-1]))
        
        agent_total = sum(agent_cost(xi, ui, terminal)
                          for agent_cost, xi, ui in zip(self.agent_costs, x_split, u_split))
        coupling_total = sum(coupling_cost.weight * coupling_cost(x) 
                             for coupling_cost in self.coupling_costs)
        
        return agent_total + coupling_total
    
    def quadraticize(self, x, u, terminal=False):
        L_xs, L_us = [], []
        L_xxs, L_uus, L_uxs = [], [], []
        
        x_split = np.split(x, np.cumsum(self.x_dims[:-1]))
        u_split = np.split(u, np.cumsum(self.u_dims[:-1]))
        
        # Compute agent quadraticizations in individual state spaces.
        for agent_cost, xi, ui in zip(self.agent_costs, x_split, u_split):
            L_xi, L_ui, L_xxi, L_uui, L_uxi = agent_cost.quadraticize(xi, ui, terminal)
            L_xs.append(L_xi)
            L_us.append(L_ui)
            L_xxs.append(L_xxi)
            L_uus.append(L_uui)
            L_uxs.append(L_uxi)
        
        L_x = np.hstack(L_xs)
        L_u = np.hstack(L_us)
        L_xx = block_diag(*L_xxs)
        L_uu = block_diag(*L_uus)
        L_ux = block_diag(*L_uxs)
        
        # Incorporate coupling costs in full cartesian state space.
        for coupling_cost in self.coupling_costs:
            L_x_coup, L_xx_coup = coupling_cost.quadraticize(x)
            L_x += coupling_cost.weight * L_x_coup
            L_xx += coupling_cost.weight * L_xx_coup
        
        return L_x, L_u, L_xx, L_uu, L_ux
    
    def plot(self, 
             surface_plot=False, 
             agent_ind=0, 
             couple_ind=0,
             axis=None, 
             log_colors=False):
        """Call the agent_cost.plot functions and overlay a sampled cost surface
           over the current axes.
        """
        
        for agent_cost in self.agent_costs:
            agent_cost.plot()
            
        if not surface_plot:
            return
        
        STEP = 0.1
        imshow_kwargs = {}
        
        # Hope that the current axes are square if none supplied.
        if not axis:
            ax = plt.gca()
            axis = ax.get_xlim() + ax.get_ylim()
        
        if log_colors:
            imshow_kwargs['norm'] = LogNorm()

        # Sample the positional state space over axis.
        pts = np.mgrid[axis[0]:axis[1]:STEP, axis[2]:axis[3]:STEP].T.reshape(-1,2)
        u = np.zeros(self.u_dims[agent_ind])

        costs = []
        for pt in pts:
            xi = np.resize(pt, self.x_dims[agent_ind])
            costs.append(self.agent_costs[agent_ind](xi, u, False))

        side_len = round(np.sqrt(pts.shape[0]))
        costs = np.flip(np.array(costs).reshape(side_len, side_len), axis=0)
        # Q: why does NoNorm have weird behavior here?
        cost_h = plt.imshow(costs, extent=axis, interpolation='bilinear', **imshow_kwargs)
        
        # plt.title('Cost Surface')
        # plt.xlabel('x [m]')
        # plt.ylabel('y [m]')
        plt.colorbar(cost_h, label='Cost')
        
        # Plot coupling costs
        if self.coupling_costs:
            self.coupling_costs[couple_ind].plot()
    
    
def _quadraticize_distance(point_a, point_b, max_distance):
    """Quadraticize the distance between two points thresholded by a max distance,
       returning the corresopnding 2x1 jacobian and 2x2 hessian.
       
       NOTE: we assume that the distances are organized in matrix form as [x, y]
       rather than [y, x].
       NOTE: in the ObstacleCost.quadraticize, point_a is for the state and point_b
       is for the obstacle.
    """
    
    POS_DIM = 2
    L_x = np.zeros((POS_DIM))
    L_xx = np.zeros((POS_DIM, POS_DIM))
    
    dx = point_a.x - point_b.x
    dy = point_a.y - point_b.y
    distance = np.sqrt(dx**2 + dy**2)

    if distance > max_distance:
        return L_x, L_xx
    
    L_x = 2 * (distance - max_distance) / distance * np.array([dx, dy])

    L_xx[IX,IX] = (
        2*max_distance*dx**2 / distance**3
      - 2*max_distance / distance 
      + 2
    )
    L_xx[IX,IY] = L_xx[IY,IX] = \
        2*max_distance*dx*dy / np.sqrt(
            point_b.x**2 - 2*point_b.x*point_a.x + point_b.y**2 
          + point_a.x**2 - 2*point_b.y*point_a.y + point_a.y**2
        ) ** 3
    L_xx[IY,IY] = (
        2*max_distance*dy**2 / distance**3
      - 2*max_distance / distance 
      + 2
    )

    return L_x, L_xx
<|MERGE_RESOLUTION|>--- conflicted
+++ resolved
@@ -13,11 +13,6 @@
 from .util import Point
 
 
-<<<<<<< HEAD
-EPS = np.finfo(float).eps
-
-=======
->>>>>>> 19868f2d
 # Indicies corresponding to the positional outputs of _quadraticize_distance
 IX = 0
 IY = 1
@@ -68,62 +63,25 @@
         nx = x.shape[0]
         nu = u.shape[0]
         
-<<<<<<< HEAD
-        L_x = approx_fprime(x, lambda x: self.__call__(x, u, terminal), EPS)
-       
-        
-        L_u = approx_fprime(u, lambda u: self.__call__(x, u, terminal), EPS)
-=======
         def Lx(x, u):
             return approx_fprime(x, lambda x: self.__call__(x, u, terminal), self._jac_eps)
->>>>>>> 19868f2d
         
         def Lu(x, u):
             return approx_fprime(u, lambda u: self.__call__(x, u, terminal), self._jac_eps)
         
-<<<<<<< HEAD
-        def Lx(x,u):
-            
-            return approx_fprime(x, lambda x: self.__call__(x, u ,terminal), EPS)
-        
-        
-        L_xx = np.vstack([approx_fprime(x, lambda x: Lx(x,u)[i],EPS) for i in range(nx)]) 
-        
-        
-        
-        print(L_xx)
-       
-
-        
-        
-        L_uu = np.vstack([
-            
-            approx_fprime(u, lambda u: L_u[i], EPS) for i in range(nu)
-            
-=======
         L_xx = np.vstack([
             approx_fprime(x, lambda x: Lx(x, u)[i], self._hess_eps) for i in range(nx)
         ]) 
         
         L_uu = np.vstack([
             approx_fprime(u, lambda u: Lu(x, u)[i], self._hess_eps) for i in range(nu)
->>>>>>> 19868f2d
         ])
         
         L_ux = np.vstack([
-<<<<<<< HEAD
-            
-            approx_fprime(x, lambda x: L_u[i], EPS) for i in range(nx)
-            
-        ])
-        
-        return L_x,L_u,L_xx,L_uu,L_ux
-=======
             approx_fprime(x, lambda x: Lu(x, u)[i], self._hess_eps) for i in range(nu)
         ])
         
         return Lx(x, u), Lu(x, u), L_xx, L_uu, L_ux
->>>>>>> 19868f2d
         
         
 class ReferenceCost(Cost):
